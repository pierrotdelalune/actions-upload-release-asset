{
  "name": "actions-upload-release-asset",
  "version": "0.0.0",
  "private": true,
  "description": "Yet Another Upload Release Asset Action",
  "main": "lib/main.js",
  "scripts": {
    "build": "tsc",
    "format": "prettier --write **/*.ts",
    "format-check": "prettier --check **/*.ts",
    "lint": "eslint src/**/*.ts",
    "pack": "ncc build",
    "test": "jest",
    "all": "npm run build && npm run format && npm run lint && npm run pack && npm test"
  },
  "repository": {
    "type": "git",
    "url": "git+https://github.com/actions/typescript-action.git"
  },
  "keywords": [
    "actions",
    "node",
    "setup"
  ],
  "author": "YourNameOrOrganization",
  "license": "MIT",
  "dependencies": {
    "@actions/core": "^1.6.0",
    "@actions/glob": "^0.2.0",
    "@actions/http-client": "^1.0.11",
    "mime-types": "^2.1.32"
  },
  "devDependencies": {
    "@types/jest": "^27.0.2",
    "@types/mime-types": "^2.1.1",
    "@types/node": "^16.10.1",
    "@typescript-eslint/parser": "^4.32.0",
    "@zeit/ncc": "^0.22.3",
    "eslint": "^7.32.0",
    "eslint-plugin-github": "^4.3.0",
    "eslint-plugin-jest": "^24.4.2",
<<<<<<< HEAD
    "jest": "^27.2.3",
    "jest-circus": "^27.2.2",
=======
    "jest": "^27.2.2",
    "jest-circus": "^27.2.3",
>>>>>>> 76d81eb7
    "js-yaml": "^4.1.0",
    "prettier": "^2.4.1",
    "ts-jest": "^27.0.5",
    "typescript": ">=4.4.3"
  }
}<|MERGE_RESOLUTION|>--- conflicted
+++ resolved
@@ -39,13 +39,8 @@
     "eslint": "^7.32.0",
     "eslint-plugin-github": "^4.3.0",
     "eslint-plugin-jest": "^24.4.2",
-<<<<<<< HEAD
     "jest": "^27.2.3",
-    "jest-circus": "^27.2.2",
-=======
-    "jest": "^27.2.2",
     "jest-circus": "^27.2.3",
->>>>>>> 76d81eb7
     "js-yaml": "^4.1.0",
     "prettier": "^2.4.1",
     "ts-jest": "^27.0.5",
