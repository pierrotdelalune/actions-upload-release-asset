--- conflicted
+++ resolved
@@ -1,11 +1,6 @@
 {
-<<<<<<< HEAD
-  "name": "typescript-action",
-  "version": "1.2.4",
-=======
   "name": "actions-upload-release-asset",
   "version": "0.0.0",
->>>>>>> aa209cfa
   "private": true,
   "description": "Yet Another Upload Release Asset Action",
   "main": "lib/main.js",
