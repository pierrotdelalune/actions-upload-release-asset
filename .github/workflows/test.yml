--- conflicted
+++ resolved
@@ -19,13 +19,8 @@
     steps:
       - name: disable auto CRLF
         run: git config --global core.autoCRLF false
-<<<<<<< HEAD
-      - uses: actions/checkout@v2
+      - uses: actions/checkout@v3
       - uses: actions/setup-node@v3
-=======
-      - uses: actions/checkout@v3
-      - uses: actions/setup-node@v2
->>>>>>> 4e7cf054
         with:
           node-version: "16.x"
           cache: 'npm'
@@ -53,13 +48,8 @@
     outputs:
       id: ${{ steps.create_release.outputs.id }}
     steps:
-<<<<<<< HEAD
-      - uses: actions/checkout@v2
+      - uses: actions/checkout@v3
       - uses: actions/setup-node@v3
-=======
-      - uses: actions/checkout@v3
-      - uses: actions/setup-node@v2
->>>>>>> 4e7cf054
         with:
           node-version: "16.x"
           cache: 'npm'
